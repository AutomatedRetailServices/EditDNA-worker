# jobs.py — ASR-aware “human-edit” picker: face+fluency scoring, whole-clip veto, funnel ordering

from __future__ import annotations

import os
import re
import math
import uuid
import shutil
import tempfile
import subprocess
from dataclasses import dataclass
from typing import Any, Dict, List, Optional, Tuple
from collections import defaultdict

import cv2
import numpy as np

from s3_utils import upload_file, presigned_url, S3_BUCKET, download_to_tmp
from captions import write_srt, burn_captions

FFMPEG  = os.getenv("FFMPEG_BIN", "ffmpeg")
FFPROBE = os.getenv("FFPROBE_BIN", "ffprobe")

# ---------- knobs (env) ----------
ASR_ENABLED   = os.getenv("ASR_ENABLED", "true").lower() in ("1","true","yes","on")
ASR_MODEL_SIZE = os.getenv("ASR_MODEL_SIZE", "tiny")
ASR_LANGUAGE   = os.getenv("ASR_LANG", "en")

BIN_SEC   = float(os.getenv("BIN_SEC", "0.5"))

# base weights
W_AUDIO   = float(os.getenv("W_AUDIO",   "0.30"))
W_SCENE   = float(os.getenv("W_SCENE",   "0.15"))
W_SPEECH  = float(os.getenv("W_SPEECH",  "0.30"))
W_FACE    = float(os.getenv("W_FACE",    "0.20"))
W_FLUENCY = float(os.getenv("W_FLUENCY", "0.35"))

# scene detect
SCENE_THRESH = float(os.getenv("SCENE_THRESH", "0.04"))

# face/gaze heuristics
FACE_MIN_SIZE    = float(os.getenv("FACE_MIN_SIZE", "0.08"))   # % of frame min dimension
FACE_CENTER_TOL  = float(os.getenv("FACE_CENTER_TOL", "0.35")) # normalized center distance tolerance

# fluency heuristics
FLUENCY_MIN_WPM         = float(os.getenv("FLUENCY_MIN_WPM", "95"))
FLUENCY_FILLER_PENALTY  = float(os.getenv("FLUENCY_FILLER_PENALTY", "0.65"))
FILLERS = set(["um","uh","erm","hmm","like","you know","sort of","kinda"]) # simple

# veto: if a file never reaches this blended (face+fluency) score, drop all clips from it
VETO_MIN_SCORE = float(os.getenv("VETO_MIN_SCORE", "0.40"))

# “human” smoothing
GRACE_SEC   = float(os.getenv("GRACE_SEC", "0.6"))   # allow small bad gaps inside a good region
MAX_BAD_SEC = float(os.getenv("MAX_BAD_SEC", "1.2")) # but cap them

# funnel bucket targets (Hook, Feature, Proof, CTA)
FUNNEL_COUNTS = os.getenv("FUNNEL_COUNTS", "1,1,1,1")
FN_HOOK, FN_FEATURE, FN_PROOF, FN_CTA = [int(x) for x in FUNNEL_COUNTS.split(",")] if FUNNEL_COUNTS else [1,1,1,1]

# ---------- funnel keyword buckets ----------
HOOK_KWS    = ["stop", "wait", "before you", "attention", "hook", "secret", "did you know", "problem"]
FEATURE_KWS = ["feature", "includes", "comes with", "what it does", "works by", "how it works"]
PROOF_KWS   = ["proof", "testimonial", "reviews", "results", "case study", "worked for", "customers say"]
CTA_KWS     = ["call to action", "link in bio", "shop now", "buy now", "sign up", "get started", "cta"]

# ---------- utils ----------
def _run(cmd: List[str]) -> str:
    p = subprocess.run(cmd, stdout=subprocess.PIPE, stderr=subprocess.STDOUT, text=True)
    if p.returncode != 0:
        raise RuntimeError(f"Command failed ({p.returncode}): {' '.join(cmd)}\n---\n{p.stdout}\n---")
    return p.stdout

def _duration(path: str) -> float:
    out = _run([FFPROBE, "-v", "error", "-show_entries", "format=duration",
                "-of", "default=nokey=1:noprint_wrappers=1", path])
    try:
        return float(out.strip())
    except Exception:
        return 0.0

def _safe_concat_list(path: str, files: List[str]) -> str:
    list_path = os.path.join(path, "concat.txt")
    with open(list_path, "w", encoding="utf-8") as f:
        for p in files:
            safe = str(p).replace("'", "'\\''")
            f.write(f"file '{safe}'\n")
    return list_path

def _ensure_local(path_or_url: str, tmpdir: str) -> str:
    # S3 direct or S3 http
    if path_or_url.startswith("s3://") or (path_or_url.startswith(("http://","https://")) and ".s3." in path_or_url):
        return download_to_tmp(path_or_url, tmpdir)

    # generic http(s)
    if path_or_url.startswith(("http://","https://")):
        local = os.path.join(tmpdir, f"dl-{uuid.uuid4().hex}.mp4")
        cmd = [
            FFMPEG, "-y",
            "-analyzeduration", "200M", "-probesize", "200M",
            "-err_detect", "ignore_err",
            "-i", path_or_url,
            "-map", "0:v:0", "-map", "0:a:0?",
            "-c:v", "copy",
            "-c:a", "aac", "-ar", "48000", "-ac", "2",
            "-movflags", "+faststart",
            local
        ]
        try:
            _run(cmd)
            return local
        except Exception:
            cmd2 = [
                FFMPEG, "-y",
                "-i", path_or_url,
                "-map", "0:v:0",
                "-an",
                "-c:v", "copy",
                "-movflags", "+faststart",
                local
            ]
            _run(cmd2)
            return local

    return path_or_url

def _normalize_input(local_in: str, tmpdir: str) -> str:
    dur = max(0.0, _duration(local_in))
    base = os.path.join(tmpdir, f"norm-{uuid.uuid4().hex}.mp4")
    cmd1 = [
        FFMPEG, "-y",
        "-analyzeduration", "500M", "-probesize", "500M",
        "-fflags", "+genpts+ignidx",
        "-err_detect", "ignore_err",
        "-i", local_in,
        "-map", "0:v:0", "-map", "0:a:0?",
        "-c:v", "libx264", "-preset", "veryfast", "-crf", "20",
        "-c:a", "aac", "-ar", "48000", "-ac", "2",
        "-movflags", "+faststart",
        base
    ]
    try:
        _run(cmd1)
        return base
    except Exception:
        pass

    # create silent track if needed
    silent = os.path.join(tmpdir, f"sil-{uuid.uuid4().hex}.wav")
    if dur <= 0:
        dur = 3600.0
    _run([
        FFMPEG, "-y",
        "-f", "lavfi", "-t", f"{dur:.3f}",
        "-i", "anullsrc=r=48000:cl=stereo",
        "-c:a", "pcm_s16le", silent
    ])
    base2 = os.path.join(tmpdir, f"norm-silent-{uuid.uuid4().hex}.mp4")
    cmd2 = [
        FFMPEG, "-y",
        "-i", local_in,
        "-i", silent,
        "-map", "0:v:0", "-map", "1:a:0",
        "-c:v", "libx264", "-preset", "veryfast", "-crf", "20",
        "-c:a", "aac", "-ar", "48000", "-ac", "2",
        "-shortest",
        "-movflags", "+faststart",
        base2
    ]
    _run(cmd2)
    return base2

@dataclass
class Clip:
    src: str
    start: float
    end: float
    score: float
    label: Optional[str] = None # for funnel bucket
    @property
    def dur(self) -> float:
        return max(0.0, self.end - self.start)

# ---------- analysis ----------
def _analyze_scene_markers(path: str) -> List[float]:
    cmd = [FFMPEG, "-hide_banner", "-nostats", "-i", path,
           "-vf", f"select='gt(scene,{SCENE_THRESH})',showinfo",
           "-an", "-f", "null", "-"]
    log = _run(cmd)
    times: List[float] = []
    for line in log.splitlines():
        if "showinfo" in line and "pts_time:" in line:
            m = re.search(r"pts_time:([0-9]+\.[0-9]+)", line)
            if m:
                times.append(float(m.group(1)))
    return times

def _analyze_audio_rms_bins(path: str, dur: float, bin_sec: float) -> List[float]:
    log = _run([FFMPEG, "-hide_banner", "-i", path, "-vn",
                "-af", f"astats=metadata=1:reset={bin_sec}", "-f", "null", "-"])
    rms_db: List[float] = []
    for line in log.splitlines():
        if "RMS_level:" in line:
            m = re.search(r"RMS_level:\s*(-?\d+\.?\d*)", line)
            if m:
                try:
                    rms_db.append(float(m.group(1)))
                except Exception:
                    pass
    num_bins = int(math.ceil(dur / bin_sec))
    if len(rms_db) < num_bins:
        rms_db += [min(rms_db + [-60.0])] * (num_bins - len(rms_db))
    if len(rms_db) > num_bins:
        rms_db = rms_db[:num_bins]
    loud_vals = [max(0.0, 60.0 + v) for v in rms_db]
    max_loud = max(loud_vals) or 1.0
    return [v / max_loud for v in loud_vals]

def _scene_counts_to_bins(scene_times: List[float], dur: float, bin_sec: float) -> List[float]:
    num_bins = int(math.ceil(dur / bin_sec))
    counts = [0] * num_bins
    for t in scene_times:
        idx = min(int(t / bin_sec), num_bins - 1)
        counts[idx] += 1
    max_cnt = max(counts) or 1
    return [c / max_cnt for c in counts]

# ---------- ASR ----------
def _asr_segments(local_path: str) -> List[Tuple[float,float,str]]:
    if not ASR_ENABLED:
        return []
    try:
        from faster_whisper import WhisperModel
    except Exception:
        return []
    model = WhisperModel(ASR_MODEL_SIZE, device="cpu", compute_type="int8")
    segments, _ = model.transcribe(
        local_path,
        language=ASR_LANGUAGE if ASR_LANGUAGE else None,
        vad_filter=True,
        vad_parameters={"min_silence_duration_ms": 300},
        word_timestamps=False,
    )
    out: List[Tuple[float,float,str]] = []
    for seg in segments:
        try:
            out.append((float(seg.start or 0.0), float(seg.end or 0.0), (seg.text or "").strip()))
        except Exception:
            pass
    return out

# ---------- human checks (face + fluency) ----------
def _face_ok(frame: np.ndarray) -> float:
    """Return 0..1 score based on face size and centeredness."""
    if frame is None or frame.size == 0:
        return 0.0
    gray = cv2.cvtColor(frame, cv2.COLOR_BGR2GRAY)
    cascade_path = cv2.data.haarcascades + "haarcascade_frontalface_default.xml"
    face_cascade = cv2.CascadeClassifier(cascade_path)
    faces = face_cascade.detectMultiScale(gray, 1.2, 5)
    if len(faces) == 0:
        return 0.0
    h, w = gray.shape[:2]
    mind = min(w, h)
    best = 0.0
    for (x,y,fw,fh) in faces:
        cx = x + fw/2
        cy = y + fh/2
        size_ratio = max(fw, fh) / (mind + 1e-6)
        center_dx = abs((cx - w/2)/ (w/2))
        center_dy = abs((cy - h/2)/ (h/2))
        center_dist = math.hypot(center_dx, center_dy)
        size_ok = 1.0 if size_ratio >= FACE_MIN_SIZE else size_ratio / max(FACE_MIN_SIZE,1e-6)
        center_ok = max(0.0, 1.0 - (center_dist / max(FACE_CENTER_TOL, 1e-6)))
        s = 0.5*size_ok + 0.5*center_ok
        best = max(best, s)
    return float(best)

def _fluency_metrics(text: str, dur: float) -> float:
    """Return 0..1 fluency score using WPM + filler penalty."""
    words = [w.strip(".,!?;:()[]\"'").lower() for w in text.split()]
    wcount = len([w for w in words if w])
    if dur <= 0.0:
        return 0.0
    wpm = (wcount / dur) * 60.0
    # filler hits
    filler_hits = sum(1 for w in words if w in FILLERS)
    base = 1.0 if wpm >= FLUENCY_MIN_WPM else max(0.0, wpm / max(FLUENCY_MIN_WPM,1e-6))
    penalty = (FLUENCY_FILLER_PENALTY ** filler_hits) if filler_hits > 0 else 1.0
    return float(max(0.0, min(1.0, base * penalty)))

def _grab_middle_frame(src: str, start: float, end: float, tmpdir: str) -> Optional[np.ndarray]:
    t = (start + end) / 2.0
    out = os.path.join(tmpdir, f"frm-{uuid.uuid4().hex}.jpg")
    try:
        subprocess.run([FFMPEG, "-y", "-ss", f"{t:.3f}", "-i", src, "-frames:v", "1", out],
                       stdout=subprocess.DEVNULL, stderr=subprocess.DEVNULL, check=True)
        img = cv2.imread(out)
        return img
    except Exception:
        return None
    finally:
        try:
            os.remove(out)
        except Exception:
            pass

# ---------- bins + candidates ----------
def _speech_bins_from_segments(segments: List[Tuple[float,float,str]], dur: float, bin_sec: float) -> List[float]:
    num_bins = int(math.ceil(dur / bin_sec))
    pres = [0.0]*num_bins
    wps  = [0.0]*num_bins
    for (s,e,text) in segments:
        s=max(0.0,s); e=max(s,e)
        words = len(text.split())
        seg_d = max(1e-6, e-s)
        seg_wps = words/seg_d
        b0 = int(s // bin_sec); b1 = int((e-1e-9)//bin_sec)
        for b in range(max(0,b0), min(num_bins-1,b1)+1):
            pres[b] = 1.0
            wps[b] += seg_wps
    max_wps = max(wps) or 1.0
    wps_norm = [v/max_wps for v in wps]
    return [0.6*pres[i] + 0.4*wps_norm[i] for i in range(num_bins)]

def _bins_for_file(local_path: str, bin_sec: float) -> List[Tuple[float,float,float]]:
    dur = _duration(local_path)
    if dur <= 0:
        return []
    num_bins = int(math.ceil(dur / bin_sec))
    spans = [(i*bin_sec, min(dur, (i+1)*bin_sec)) for i in range(num_bins)]
    scene_bins = _scene_counts_to_bins(_analyze_scene_markers(local_path), dur, bin_sec)
    audio_bins = _analyze_audio_rms_bins(local_path, dur, bin_sec)
    if ASR_ENABLED:
        segs = _asr_segments(local_path)
        speech_bins = _speech_bins_from_segments(segs, dur, bin_sec)
    else:
        segs = []
        speech_bins = [0.0]*num_bins
    scores = [W_AUDIO*audio_bins[i] + W_SCENE*scene_bins[i] + W_SPEECH*speech_bins[i] for i in range(num_bins)]
    return [(spans[i][0], spans[i][1], scores[i]) for i in range(num_bins)], segs

def _collect_candidate_clips(local_path: str, tmpdir: str, min_clip: float, max_clip: float) -> Tuple[List[Clip], List[Tuple[float,float,str]]]:
    bins, segs = _bins_for_file(local_path, BIN_SEC)
    if not bins:
        return [], segs
    base_scores = [s for _,_,s in bins]
    med = sorted(base_scores)[len(base_scores)//2] if base_scores else 0.0

    out: List[Clip] = []
    cur_start=None; cur_sum=0.0; cur_bins=0; cur_bad=0.0
    def flush(end_t: float):
        nonlocal cur_start, cur_sum, cur_bins, cur_bad
        if cur_start is None:
            return
        dur = end_t - cur_start
        if dur >= min_clip:
            chunks = int(math.ceil(dur / max_clip))
            chunk_d = dur / chunks
            base = (cur_sum / max(1, cur_bins))
            for k in range(chunks):
                s = cur_start + k*chunk_d
                e = min(end_t, s+chunk_d)
                if e - s >= min_clip:
                    out.append(Clip(src=local_path, start=s, end=e, score=base))
        cur_start=None; cur_sum=0.0; cur_bins=0; cur_bad=0.0

    # greedily group >= median score, allow short “bad” holes up to MAX_BAD_SEC
    for (b0,b1,sc) in bins:
        if sc >= med:
            if cur_start is None:
                cur_start = b0
            cur_sum += sc
            cur_bins += 1
            cur_bad = 0.0
        else:
            if cur_start is not None:
                gap = b1 - b0
                cur_bad += gap
                if cur_bad > min(MAX_BAD_SEC, GRACE_SEC):
                    flush(b0)
    if bins:
        flush(bins[-1][1])

    # Human filters: face + fluency re-score each candidate
    rescored: List[Clip] = []
    for c in out:
        frame = _grab_middle_frame(local_path, c.start, c.end, tmpdir)
        face_s = _face_ok(frame)
        # text during that span
        text = " ".join(t for (s,e,t) in segs if not (e <= c.start or s >= c.end))
        flu_s  = _fluency_metrics(text, max(1e-6, c.dur))
        human = (W_FACE*face_s + W_FLUENCY*flu_s)
        c.score = 0.6*c.score + 0.4*human
        rescored.append(c)

    return rescored, segs

# ---------- whole-clip veto ----------
def _veto_whole_clip(clips: List[Clip], segs: List[Tuple[float,float,str]]) -> bool:
    """Return True if this source should be dropped entirely."""
    # If no clips survived or all have tiny scores, veto.
    if not clips:
        return True
    best = max(c.score for c in clips)
    return bool(best < VETO_MIN_SCORE)

# ---------- rendering ----------
def _render_concat(tmpdir: str, inputs: List[str], portrait: bool = True) -> str:
    out_path = os.path.join(tmpdir, "out.mp4")
    concat_txt = _safe_concat_list(tmpdir, inputs)
    vf = ("scale=w=1080:h=1920:force_original_aspect_ratio=decrease,pad=1080:1920:(ow-iw)/2:(oh-ih)/2:color=black"
          if portrait else
          "scale=w=1920:h=1080:force_original_aspect_ratio=decrease,pad=1920:1080:(ow-iw)/2:(oh-ih)/2:color=black")
    cmd = [
        FFMPEG, "-y",
        "-analyzeduration", "500M", "-probesize", "500M",
        "-safe", "0", "-f", "concat", "-i", concat_txt,
        "-ignore_unknown",
        "-map", "0:v:0", "-map", "0:a:0?",
        "-vf", vf,
        "-c:v", "libx264", "-preset", "veryfast", "-crf", "23",
        "-c:a", "aac", "-b:a", "128k",
        "-movflags", "+faststart",
        out_path,
    ]
    _run(cmd)
    return out_path

def _render_clips(tmpdir: str, clips: List[Clip], portrait: bool = True) -> str:
    parts: List[str] = []
    vf = ("scale=w=1080:h=1920:force_original_aspect_ratio=decrease,pad=1080:1920:(ow-iw)/2:(oh-ih)/2:color=black"
          if portrait else
          "scale=w=1920:h=1080:force_original_aspect_ratio=decrease,pad=1920:1080:(ow-iw)/2:(oh-ih)/2:color=black")
    for i,c in enumerate(clips):
        part = os.path.join(tmpdir, f"part_{i:03d}.mp4")
        _run([
            FFMPEG, "-y",
            "-ss", f"{c.start:.3f}", "-to", f"{c.end:.3f}",
            "-i", c.src,
            "-map", "0:v:0", "-map", "0:a:0?",
            "-vf", vf,
            "-c:v", "libx264", "-preset", "veryfast", "-crf", "23",
            "-c:a", "aac", "-b:a", "128k",
            "-movflags", "+faststart", part
        ])
        parts.append(part)
    return _render_concat(tmpdir, parts, portrait=portrait)

# ---------- funnel helpers ----------
def _score_text_for_bucket(text: str, kws: List[str]) -> float:
    t = " " .join(re.findall(r"[a-zA-Z]+", text.lower()))
    if not t:
        return 0.0
    s=0
    for k in kws:
        if k in t:
            s += 1
    return float(min(1.0, s / max(1,len(kws))))

def _order_funnel(clips: List[Clip],
                  seg_cache: Dict[str, List[Tuple[float,float,str]]],
                  want_total: Optional[float]) -> List[Clip]:
    # label clips by bucket
    buckets: Dict[str, List[Clip]] = {"hook":[],"feature":[],"proof":[],"cta":[]}
    for c in clips:
        segs = seg_cache.get(c.src, [])
        text = " ".join(t for (s,e,t) in segs if not (e<=c.start or s>=c.end))
        sh = _score_text_for_bucket(text, HOOK_KWS)
        sf = _score_text_for_bucket(text, FEATURE_KWS)
        sp = _score_text_for_bucket(text, PROOF_KWS)
        sc = _score_text_for_bucket(text, CTA_KWS)
        label = max([("hook",sh),("feature",sf),("proof",sp),("cta",sc)], key=lambda x:x[1])[0]
        c.label = label
        buckets[label].append(c)

    for k in buckets.keys():
        buckets[k].sort(key=lambda c: c.score, reverse=True)

    pick: List[Clip] = []
    def take(k, n):
        arr = buckets[k]
        if n<=0 or not arr: return
        take_n = min(n, len(arr))
        pick.extend(arr[:take_n])

    take("hook", FN_HOOK)
    take("feature", FN_FEATURE)
    take("proof", FN_PROOF)
    take("cta", FN_CTA)

    # Optional trim to total runtime
    if want_total and want_total > 0:
        out=[]
        acc=0.0
        for c in pick:
            if acc + c.dur <= want_total + 1e-3:
                out.append(c); acc += c.dur
            else:
                break
        pick = out

    return pick

# ---------- public jobs ----------
def _pick_best(files: List[str], tmpdir: str,
               max_duration: Optional[int], take_top_k: Optional[int],
               min_clip: float, max_clip: float) -> Tuple[List[Clip], Dict[str,List[Tuple[float,float,str]]]]:
    all_candidates: List[Clip] = []
    seg_cache: Dict[str, List[Tuple[float,float,str]]] = {}
    for f in files:
        local_f = _ensure_local(f, tmpdir)
        safe_f  = _normalize_input(local_f, tmpdir)
        clips, segs = _collect_candidate_clips(safe_f, tmpdir, min_clip, max_clip)
        seg_cache[safe_f] = segs
        # veto whole source if never reaches threshold
        if _veto_whole_clip(clips, segs):
            continue
        all_candidates.extend(clips)

    if not all_candidates:
        return [], seg_cache

    all_candidates.sort(key=lambda c: c.score, reverse=True)
    if take_top_k and take_top_k > 0:
        all_candidates = all_candidates[:take_top_k]

    if max_duration and max_duration > 0:
        chosen=[]
        acc=0.0
        for c in all_candidates:
            if acc + c.dur <= max_duration + 1e-3:
                chosen.append(c); acc += c.dur
            if acc >= max_duration:
                break
        all_candidates = chosen

    return all_candidates, seg_cache

def job_render(payload: Dict[str, Any]) -> Dict[str, Any]:
    """
    payload keys:
      session_id, files, output_prefix, portrait, mode,
      max_duration, take_top_k, min_clip_seconds, max_clip_seconds,
      with_captions
    """
    sess = str(payload.get("session_id") or f"sess-{uuid.uuid4().hex[:8]}")
    files = list(payload.get("files") or [])
    out_prefix = (payload.get("output_prefix") or "editdna/outputs").strip("/")
    portrait = bool(payload.get("portrait", True))
    mode = str(payload.get("mode") or "concat").lower().strip()
    with_captions = bool(payload.get("with_captions", False))

    max_duration = payload.get("max_duration")
    take_top_k = payload.get("take_top_k")
    min_clip = float(payload.get("min_clip_seconds") or 2.5)
    max_clip = float(payload.get("max_clip_seconds") or 10.0)

    tmpdir = tempfile.mkdtemp(prefix=f"editdna-{sess}-")
    try:
        if not files:
            return {"ok": False, "error": "No input files provided", "session_id": sess}

        local_norm: List[str] = []
        for f in files:
            loc = _ensure_local(f, tmpdir)
            norm = _normalize_input(loc, tmpdir)
            local_norm.append(norm)

        if mode in ("best","best_funnel","funnel"):
            clips, seg_cache = _pick_best(files, tmpdir, max_duration, take_top_k, min_clip, max_clip)
            if not clips:
                out_local = _render_concat(tmpdir, local_norm, portrait=portrait)
                mode_used = "concat_fallback"
            else:
                if mode in ("best_funnel","funnel") and ASR_ENABLED:
                    clips = _order_funnel(clips, seg_cache, float(max_duration) if max_duration else None)
                out_local = _render_clips(tmpdir, clips, portrait=portrait)
                mode_used = "funnel" if mode in ("best_funnel","funnel") else "best"
        else:
            out_local = _render_concat(tmpdir, local_norm, portrait=portrait)
            mode_used = "concat"

        if with_captions and mode_used in ("best","funnel","concat","concat_fallback") and ASR_ENABLED:
            # burn captions from final output ASR
            segs = _asr_segments(out_local)
            if segs:
                srt_path = os.path.join(tmpdir, "subs.srt")
                write_srt(segs, srt_path)
                cap_out = os.path.join(tmpdir, "out_captions.mp4")
                burn_captions(out_local, srt_path, cap_out)
                out_local = cap_out

        s3_uri = upload_file(out_local, out_prefix + f"/{sess}", content_type="video/mp4")
        _, key = s3_uri.replace("s3://", "", 1).split("/", 1)
        url = presigned_url(S3_BUCKET, key, expires=3600)

        return {
            "ok": True,
            "session_id": sess,
            "mode": mode_used,
            "output_s3": s3_uri,
            "output_url": url,
            "inputs": files,
            "captions": bool(with_captions),
        }
    except Exception as e:
        return {"ok": False, "session_id": sess, "error": str(e), "inputs": files}
    finally:
        shutil.rmtree(tmpdir, ignore_errors=True)

def job_render_chunked(payload: Dict[str, Any]) -> Dict[str, Any]:
    return job_render(payload)
<<<<<<< HEAD
# ==== HUMAN EDIT HELPERS (bootstrap) ====
# These stubs unblock the worker and prove the mount is working.
# We will swap these for the full logic after we confirm they load.

def _face_ok(*args, **kwargs):
    # TODO: real face/gaze score — for now always "ok"
    return True

def _fluency_metrics(*args, **kwargs):
    # TODO: real ASR fluency metrics — for now a perfect score
    return {"wpm": 120, "fillers": 0, "score": 1.0}

def _veto_whole_clip(*args, **kwargs):
    # TODO: if a clip is all bad, return True to drop it — for now never veto
    return False
# ==== END HELPERS ====
=======
>>>>>>> 52801d03
<|MERGE_RESOLUTION|>--- conflicted
+++ resolved
@@ -612,22 +612,3 @@
 
 def job_render_chunked(payload: Dict[str, Any]) -> Dict[str, Any]:
     return job_render(payload)
-<<<<<<< HEAD
-# ==== HUMAN EDIT HELPERS (bootstrap) ====
-# These stubs unblock the worker and prove the mount is working.
-# We will swap these for the full logic after we confirm they load.
-
-def _face_ok(*args, **kwargs):
-    # TODO: real face/gaze score — for now always "ok"
-    return True
-
-def _fluency_metrics(*args, **kwargs):
-    # TODO: real ASR fluency metrics — for now a perfect score
-    return {"wpm": 120, "fillers": 0, "score": 1.0}
-
-def _veto_whole_clip(*args, **kwargs):
-    # TODO: if a clip is all bad, return True to drop it — for now never veto
-    return False
-# ==== END HELPERS ====
-=======
->>>>>>> 52801d03
